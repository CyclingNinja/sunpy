import sunpy.map

import numpy as np

import astropy.units as u


def slit(mcube_in, range_a, range_b, N_slits=0, shift_x=+1, shift_y=-1,):
    """
    Returns an array with intensity along the slit on the y axis and time
    along x.

    Parameters
    ----------
    mcube_in : `sunpy.map.MapCube`
        A mapcube of the images you want to perform the slit analysis on.
        Usually with x and y as space, and z as time.
<<<<<<< HEAD
        Within the mapcube x and y should be uniformly equal
=======
        The x and y axes must be equal for all instances within the mapcube.
>>>>>>> 9e509f7e
    range_a : `astropy.units.Quantity`
        A list of two `astropy.unit.Quantity` objects representing x1 and x2,
        start and end of slit in x.
    range_b : `astropy.units.Quantity`
        A list of two `astropy.unit.Quantity` objects representing x2 and y2,
        start and end of slit in y.
    shift_x : `int`
        Possible values, `-1`, `0`, `+1`
        The displacement from the origin on the slit in x. These extra slits
        calcuate a mean along each row to make the positioning of the original
        slit less sensetive. Both `x` and `y` cannot be `0`. Default = `+1`
    shift_y : `int`
        Possible values, `-1`, `0`, `+1`
        The displacement from the origin in `y`. Default = `-1`
    N_slits : `int`
        Number of deviations from central slit, e.g. to use 5 slits `N = 2`.
        Default = 0

    Returns
    -------
    im_array : `numpy.ndarray`
        A numpy array with intenisty in y and time in x.
    slit : `numpy.ndarray`
        A numpy array representing the indicies of the central slit.

    """

    # check the attributes of the coordinates
    if ((isinstance(range_a and range_b, u.Quantity) or
        (hasattr(range_a and range_b, 'unit')))):
        if (range_a.unit.is_equivalent(mcube_in[0].units.x) and
            range_b.unit.is_equivalent(mcube_in[0].units.y)):
<<<<<<< HEAD
            
=======
>>>>>>> 9e509f7e
            # convert the world to pixel
            init_map = mcube_in[0]
            c_x1, c_y1 = init_map.data_to_pixel(range_a[0], range_b[0])
            c_x2, c_y2 = init_map.data_to_pixel(range_a[1], range_b[1])

        elif range_a.unit.is_equivalent(u.pixel) and range_b.unit.is_equivalent(u.pixel):
            c_x1, c_y1 = range_a[0], range_b[0]
            c_x2, c_y2 = range_a[1], range_b[1]
        else:
            raise u.UnitsError("xy1 and xy2 must be "
                               "in units convertable to {} or {}".format(mcube_in[0].units['x'],
                                                                         u.pixel))
    else:
        raise TypeError("Arguments range_a and range_b to function submap "
                        "have an invalid unit attribute "
                        "You may want to pass in an astropy Quantity instead.")

    if (shift_x and shift_y) == 0:
        raise ValueError("`shift_x` and `shift_y` are both equal to zero, therefore"
                         " not shift is possible")


    # call to the get pixel numbers routine
    slit = get_pixels_on_line(int(c_x1.value), int(c_y1.value),
                              int(c_x2.value), int(c_y2.value))
<<<<<<< HEAD
    # plus one, minus one, to get an average
    slit_p1 = slit + [-1,+1]
    slit_m1 = slit + [+1,-1]
    

    
    
    
    
    
    
    for d_arr in mcube_in:
        data = d_arr.data
        # get the initial slit pixels
        s_values = data[slit.T[0], slit.T[1]]
        # plus one
        s_p1_values = data[slit_p1.T[0], slit_p1.T[1]]
        # minus one
        s_m1_values = data[slit_m1.T[0], slit_m1.T[1]]
        # wap it all in one list
        slit_I.append([s_m1_values, s_values, s_p1_values])

    end_array = np.array(slit_I)
    mean_arr = end_array.mean(axis=1)
    im_array = np.rot90(mean_arr)
    return([im_array, slit])

=======

    all_data = mcube_in.as_array()

    # extract the intensities from the data using function
    intensity_inds = slit_count(slit, shift_y, shift_x, N_slits)

    del_s_x = np.array([intensity_inds[:,:,0]])
    del_s_y = np.array([intensity_inds[:,:,1]])

    im_arr = all_data[del_s_x, del_s_y]
    im_out = im_arr.mean(axis=1)
    return im_out, slit


def slit_count(init_slit, shift_x, shift_y, N):
    """
    Returns a list of lists associated with increments away from the inital
    slit. It transorms the slit array

    Parameters
    ----------
    slit : `numpy.ndarray`
        Inital array of slit values
    shift_x : `int`
        Possible values, `-1`, `0`, `+1`
    shift_y : `int`
        Possible values, `-1`, `0`, `+1`
    N : `int`
        Number of slits away from central slit.

    Returns
    -------
    ind_array : `numpy.ndarray`
        Array of indicies representing the indicies of the interated slits
    """

    shift_ind = np.array([shift_y, shift_x])
    shift_inds = [np.array([0, 0])]
    for i in range(1, N+1):
        shift_inds.append(shift_ind*i)
        shift_inds.append(shift_ind*(-i))

    list_slits = []
    for i in range(len(shift_inds)):
        slit_int = init_slit + shift_inds[i]
        list_slits.append(slit_int)

    return np.array(list_slits)
>>>>>>> 9e509f7e


def get_pixels_on_line(x1, y1, x2, y2):
    """
    Returns an array of all pixel coordinates which the line defined by `x1, y1` and
    `x2, y2` crosses. Uses Bresenham's line algorithm to enumerate the pixels along
    a line. This was adapted from ginga

    Parameters
    ----------
    x1, y1, x2, y2 :`int`

    References
    ----------
    | https://github.com/ejeschke/ginga/blob/master/ginga/BaseImage.py#L387
    | http://en.wikipedia.org/wiki/Bresenham%27s_line_algorithm
    | https://ginga.readthedocs.org/en/latest/

    """
    dx = abs(x2 - x1)
    dy = abs(y2 - y1)
    if x1 < x2:
        sx = 1
    else:
        sx = -1
    if y1 < y2:
        sy = 1
    else:
        sy = -1
    err = dx - dy

    res = []
    x, y = x1, y1
    while True:
        res.append((x, y))
        if (x == x2) and (y == y2):
            break
        e2 = 2 * err
        if e2 > -dy:
            err = err - dy
            x += sx
        if e2 <  dx:
            err = err + dx
            y += sy

    return np.array(res)<|MERGE_RESOLUTION|>--- conflicted
+++ resolved
@@ -15,11 +15,7 @@
     mcube_in : `sunpy.map.MapCube`
         A mapcube of the images you want to perform the slit analysis on.
         Usually with x and y as space, and z as time.
-<<<<<<< HEAD
-        Within the mapcube x and y should be uniformly equal
-=======
         The x and y axes must be equal for all instances within the mapcube.
->>>>>>> 9e509f7e
     range_a : `astropy.units.Quantity`
         A list of two `astropy.unit.Quantity` objects representing x1 and x2,
         start and end of slit in x.
@@ -52,10 +48,7 @@
         (hasattr(range_a and range_b, 'unit')))):
         if (range_a.unit.is_equivalent(mcube_in[0].units.x) and
             range_b.unit.is_equivalent(mcube_in[0].units.y)):
-<<<<<<< HEAD
-            
-=======
->>>>>>> 9e509f7e
+            print "second if"
             # convert the world to pixel
             init_map = mcube_in[0]
             c_x1, c_y1 = init_map.data_to_pixel(range_a[0], range_b[0])
@@ -81,18 +74,10 @@
     # call to the get pixel numbers routine
     slit = get_pixels_on_line(int(c_x1.value), int(c_y1.value),
                               int(c_x2.value), int(c_y2.value))
-<<<<<<< HEAD
     # plus one, minus one, to get an average
     slit_p1 = slit + [-1,+1]
     slit_m1 = slit + [+1,-1]
-    
-
-    
-    
-    
-    
-    
-    
+    slit_I = []
     for d_arr in mcube_in:
         data = d_arr.data
         # get the initial slit pixels
@@ -103,13 +88,6 @@
         s_m1_values = data[slit_m1.T[0], slit_m1.T[1]]
         # wap it all in one list
         slit_I.append([s_m1_values, s_values, s_p1_values])
-
-    end_array = np.array(slit_I)
-    mean_arr = end_array.mean(axis=1)
-    im_array = np.rot90(mean_arr)
-    return([im_array, slit])
-
-=======
 
     all_data = mcube_in.as_array()
 
@@ -158,7 +136,6 @@
         list_slits.append(slit_int)
 
     return np.array(list_slits)
->>>>>>> 9e509f7e
 
 
 def get_pixels_on_line(x1, y1, x2, y2):
